--- conflicted
+++ resolved
@@ -18,11 +18,7 @@
       matrix:
         os: [ubuntu-latest, macos-latest] # windows-latest
         python-version: [3.8, 3.10]
-<<<<<<< HEAD
       fail-fast: false
-=======
-        fail-fast: false
->>>>>>> 1d27e4f7
 
     steps:
       - name: Checkout code
